--- conflicted
+++ resolved
@@ -22,10 +22,6 @@
 type Watcher struct {
 	Events chan Event
 	Errors chan error
-<<<<<<< HEAD
-=======
-	done   chan struct{} // Channel for sending a "quit message" to the reader goroutine
->>>>>>> 666c6a0c
 
 	kq        int    // File descriptor (as returned by the kqueue() syscall).
 	closepipe [2]int // Pipe used for closing.
@@ -63,10 +59,6 @@
 		externalWatches: make(map[string]bool),
 		Events:          make(chan Event),
 		Errors:          make(chan error),
-<<<<<<< HEAD
-=======
-		done:            make(chan struct{}),
->>>>>>> 666c6a0c
 	}
 
 	go w.readEvents()
@@ -94,13 +86,8 @@
 		w.Remove(name)
 	}
 
-<<<<<<< HEAD
 	// Send "quit" message to the reader goroutine.
 	unix.Close(w.closepipe[1])
-=======
-	// send a "quit" message to the reader goroutine
-	close(w.done)
->>>>>>> 666c6a0c
 
 	return nil
 }
@@ -310,21 +297,10 @@
 // Event values that it sends down the Events channel.
 func (w *Watcher) readEvents() {
 	eventBuffer := make([]unix.Kevent_t, 10)
-<<<<<<< HEAD
 	defer func() {
 		err := unix.Close(w.kq)
 		if err != nil {
 			w.Errors <- err
-=======
-
-loop:
-	for {
-		// See if there is a message on the "done" channel
-		select {
-		case <-w.done:
-			break loop
-		default:
->>>>>>> 666c6a0c
 		}
 		unix.Close(w.closepipe[0])
 		close(w.Events)

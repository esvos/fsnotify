--- conflicted
+++ resolved
@@ -9,8 +9,4 @@
       # run tests as user "cirrus" instead of root
     - pw useradd cirrus -m
     - chown -R cirrus:cirrus .
-<<<<<<< HEAD
-    - sudo -u cirrus go test -race -parallel 1 ./...
-=======
-    - sudo -u cirrus go test -parallel 1 -race ./...
->>>>>>> 9342b6df
+    - sudo -u cirrus go test -parallel 1 -race ./...
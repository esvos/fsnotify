<<<<<<< HEAD
// Copyright 2010 The Go Authors. All rights reserved.
// Use of this source code is governed by a BSD-style
// license that can be found in the LICENSE file.

//go:build !plan9
// +build !plan9
=======
//go:build !plan9 && !solaris
// +build !plan9,!solaris
>>>>>>> a58e8681

package fsnotify

import (
	"fmt"
	"path/filepath"
	"runtime"
	"strings"
	"sync/atomic"
	"testing"
	"time"
)

func TestWatch(t *testing.T) {
	tests := []testCase{
		{"multiple creates", func(t *testing.T, w *Watcher, tmp string) {
			file := filepath.Join(tmp, "file")
			addWatch(t, w, tmp)

			cat(t, "data", file)
			rm(t, file)

			touch(t, file)       // Recreate the file
			cat(t, "data", file) // Modify
			cat(t, "data", file) // Modify
		}, `
			create  /file
			write   /file
			remove  /file
			create  /file
			write   /file
			write   /file
		`},

		{"dir only", func(t *testing.T, w *Watcher, tmp string) {
			beforeWatch := filepath.Join(tmp, "beforewatch")
			file := filepath.Join(tmp, "file")

			touch(t, beforeWatch)
			addWatch(t, w, tmp)

			cat(t, "data", file)
			rm(t, file)
			rm(t, beforeWatch)
		}, `
			create /file
			write  /file
			remove /file
			remove /beforewatch
		`},

		{"subdir", func(t *testing.T, w *Watcher, tmp string) {
			addWatch(t, w, tmp)

			file := filepath.Join(tmp, "file")
			dir := filepath.Join(tmp, "sub")
			dirfile := filepath.Join(tmp, "sub/file2")

			mkdir(t, dir)     // Create sub-directory
			touch(t, file)    // Create a file
			touch(t, dirfile) // Create a file (Should not see this! we are not watching subdir)
			time.Sleep(200 * time.Millisecond)
			rmAll(t, dir) // Make sure receive deletes for both file and sub-directory
			rm(t, file)
		}, `
			create /sub
			create /file
			remove /sub
			remove /file

			# Windows includes a write for the /sub dir too, two of them even(?)
			windows:
				create /sub
				create /file
				write  /sub
				write  /sub
				remove /sub
				remove /file
		`},
	}

	for _, tt := range tests {
		tt := tt
		tt.run(t)
	}
}

func TestWatchRename(t *testing.T) {
	tests := []testCase{
		{"rename file", func(t *testing.T, w *Watcher, tmp string) {
			file := filepath.Join(tmp, "file")

			addWatch(t, w, tmp)
			cat(t, "asd", file)
			mv(t, file, tmp, "renamed")
		}, `
			create /file
			write  /file
			rename /file
			create /renamed
		`},

		{"rename from unwatched directory", func(t *testing.T, w *Watcher, tmp string) {
			unwatched := t.TempDir()

			addWatch(t, w, tmp)
			touch(t, unwatched, "file")
			mv(t, filepath.Join(unwatched, "file"), tmp, "file")
		}, `
			create /file
		`},

		{"rename to unwatched directory", func(t *testing.T, w *Watcher, tmp string) {
			if runtime.GOOS == "netbsd" {
				t.Skip("NetBSD behaviour is not fully correct") // TODO: investigate and fix.
			}

			unwatched := t.TempDir()
			file := filepath.Join(tmp, "file")
			renamed := filepath.Join(unwatched, "renamed")

			addWatch(t, w, tmp)

			cat(t, "data", file)
			mv(t, file, renamed)
			cat(t, "data", renamed) // Modify the file outside of the watched dir
			touch(t, file)          // Recreate the file that was moved
		}, `
			create /file
			write  /file
			rename /file
			create /file

			# Windows has REMOVE /file, rather than CREATE /file
			windows:
				create   /file
				write    /file
				remove   /file
				create   /file
		`},

		{"rename overwriting existing file", func(t *testing.T, w *Watcher, tmp string) {
			switch runtime.GOOS {
			case "windows":
				t.Skipf("os.Rename over existing file does not create an event on %q", runtime.GOOS)
			}

			touch(t, tmp, "renamed")
			addWatch(t, w, tmp)

			unwatched := t.TempDir()
			file := filepath.Join(unwatched, "file")
			touch(t, file)
			mv(t, file, tmp, "renamed")
		}, `
			remove /renamed
			create /renamed

			# No remove event for Windows and Linux.
			linux:
				create /renamed
			windows:
				create /renamed
		`},

		{"rename watched directory", func(t *testing.T, w *Watcher, tmp string) {
			addWatch(t, w, tmp)

			dir := filepath.Join(tmp, "dir")
			mkdir(t, dir)
			addWatch(t, w, dir)

			mv(t, dir, tmp, "dir-renamed")
			touch(t, tmp, "dir-renamed/file")
		}, `
			CREATE   "/dir"           # mkdir
			RENAME   "/dir"           # mv
			CREATE   "/dir-renamed"
			RENAME   "/dir"
			CREATE   "/dir/file"      # touch

			windows:
				CREATE       "/dir"                 # mkdir
				RENAME       "/dir"                 # mv
				CREATE       "/dir-renamed"
				CREATE       "/dir-renamed/file"    # touch

			# TODO: no results for the touch; this is probably a bug; windows
			# was fixed in #370.
			kqueue:
				CREATE               "/dir"           # mkdir
				CREATE               "/dir-renamed"   # mv
				REMOVE|RENAME        "/dir"
		`},
	}

	for _, tt := range tests {
		tt := tt
		tt.run(t)
	}
}

func TestWatchSymlink(t *testing.T) {
	if runtime.GOOS == "windows" {
		t.Skip("symlinks don't work on Windows")
	}

	tests := []testCase{
		{"create unresolvable symlink", func(t *testing.T, w *Watcher, tmp string) {
			addWatch(t, w, tmp)

			symlink(t, filepath.Join(tmp, "target"), tmp, "link")
		}, `
			create /link
		`},

		{"cyclic symlink", func(t *testing.T, w *Watcher, tmp string) {
			if runtime.GOOS == "darwin" {
				// This test is borked on macOS; it reports events outside the
				// watched directory:
				//
				//   create "/private/.../testwatchsymlinkcyclic_symlink3681444267/001/link"
				//   create "/link"
				//   write  "/link"
				//   write  "/private/.../testwatchsymlinkcyclic_symlink3681444267/001/link"
				//
				// kqueue.go does a lot of weird things with symlinks that I
				// don't think are necessarily correct, but need to test a bit
				// more.
				t.Skip()
			}

			symlink(t, ".", tmp, "link")
			addWatch(t, w, tmp)
			rm(t, tmp, "link")
			cat(t, "foo", tmp, "link")

		}, `
			write  /link
			create /link

			linux:
				remove    /link
				create    /link
				write     /link
		`},
	}

	for _, tt := range tests {
		tt := tt
		tt.run(t)
	}
}

func TestWatchAttrib(t *testing.T) {
	if runtime.GOOS == "windows" {
		t.Skip("attributes don't work on Windows")
	}

	tests := []testCase{
		{"chmod", func(t *testing.T, w *Watcher, tmp string) {
			file := filepath.Join(tmp, "file")

			cat(t, "data", file)
			addWatch(t, w, file)
			chmod(t, 0o700, file)
		}, `
			CHMOD   "/file"
		`},

		{"write does not trigger CHMOD", func(t *testing.T, w *Watcher, tmp string) {
			file := filepath.Join(tmp, "file")

			cat(t, "data", file)
			addWatch(t, w, file)
			chmod(t, 0o700, file)

			cat(t, "more data", file)
		}, `
			CHMOD   "/file"
			WRITE   "/file"
		`},

		{"chmod after write", func(t *testing.T, w *Watcher, tmp string) {
			file := filepath.Join(tmp, "file")

			cat(t, "data", file)
			addWatch(t, w, file)
			chmod(t, 0o700, file)
			cat(t, "more data", file)
			chmod(t, 0o600, file)
		}, `
			CHMOD   "/file"
			WRITE   "/file"
			CHMOD   "/file"
		`},
	}

	for _, tt := range tests {
		tt := tt
		tt.run(t)
	}
}

func TestWatchRm(t *testing.T) {
	tests := []testCase{
		{"remove watched directory", func(t *testing.T, w *Watcher, tmp string) {
			if runtime.GOOS == "openbsd" || runtime.GOOS == "netbsd" {
				t.Skip("behaviour is inconsistent on OpenBSD and NetBSD, and this test is flaky")
			}

<<<<<<< HEAD
	time.Sleep(eventSeparator) // give system time to sync write change before delete

	os.Remove(testFile)
	time.Sleep(eventSeparator)
	os.Remove(testFileAlreadyExists)

	// We expect this event to be received almost immediately, but let's wait 500 ms to be sure
	time.Sleep(waitForEvents)
	cReceived := createReceived.value()
	if cReceived != 1 {
		t.Fatalf("incorrect number of create events received after 500 ms (%d vs %d)", cReceived, 1)
	}
	mReceived := modifyReceived.value()
	if mReceived != 1 {
		t.Fatalf("incorrect number of modify events received after 500 ms (%d vs %d)", mReceived, 1)
	}
	dReceived := deleteReceived.value()
	if dReceived != 2 {
		t.Fatalf("incorrect number of delete events received after 500 ms (%d vs %d)", dReceived, 2)
	}

	// Try closing the fsnotify instance
	t.Log("calling Close()")
	watcher.Close()
	t.Log("waiting for the event channel to become closed...")
	select {
	case <-done:
		t.Log("event channel closed")
	case <-time.After(2 * time.Second):
		t.Fatal("event stream was not closed after 2 seconds")
=======
			file := filepath.Join(tmp, "file")

			touch(t, file)
			addWatch(t, w, tmp)
			rmAll(t, tmp)
		}, `
			# OpenBSD, NetBSD
			remove             /file
			remove|write       /

			freebsd:
				remove|write   "/"
				remove         ""
				create         "."

			darwin:
				remove         /file
				remove|write   /
			linux:
				remove         /file
				remove         /
			windows:
				remove         /file
				remove         /
		`},
	}

	for _, tt := range tests {
		tt := tt
		tt.run(t)
>>>>>>> a58e8681
	}
}

func TestClose(t *testing.T) {
	t.Run("close", func(t *testing.T) {
		t.Parallel()

		w := newWatcher(t)
		if err := w.Close(); err != nil {
			t.Fatal(err)
		}

		var done int32
		go func() {
			w.Close()
			atomic.StoreInt32(&done, 1)
		}()

		eventSeparator()
		if atomic.LoadInt32(&done) == 0 {
			t.Fatal("double Close() test failed: second Close() call didn't return")
		}
<<<<<<< HEAD
		done <- true
	}()

	addWatch(t, watcher, testDir)

	// Create sub-directory
	if err := os.Mkdir(testSubDir, 0777); err != nil {
		t.Fatalf("failed to create test sub-directory: %s", err)
	}

	// Create a file
	var f *os.File
	f, err := os.OpenFile(testFile1, os.O_WRONLY|os.O_CREATE, 0666)
	if err != nil {
		t.Fatalf("creating test file failed: %s", err)
	}
	f.Sync()
	f.Close()

	// Create a file (Should not see this! we are not watching subdir)
	var fs *os.File
	fs, err = os.OpenFile(testSubDirFile, os.O_WRONLY|os.O_CREATE, 0666)
	if err != nil {
		t.Fatalf("creating test file failed: %s", err)
	}
	fs.Sync()
	fs.Close()

	time.Sleep(eventSeparator)

	// Make sure receive deletes for both file and sub-directory
	os.RemoveAll(testSubDir)
	time.Sleep(eventSeparator)
	os.Remove(testFile1)
=======
>>>>>>> a58e8681

		if err := w.Add(t.TempDir()); err == nil {
			t.Fatal("expected error on Watch() after Close(), got nil")
		}
	})

	// Make sure that Close() works even when the Events channel isn't being
	// read.
	t.Run("events not read", func(t *testing.T) {
		t.Parallel()

		tmp := t.TempDir()
		w := newWatcher(t, tmp)

		touch(t, tmp, "file")
		rm(t, tmp, "file")
		if err := w.Close(); err != nil {
			t.Fatal(err)
		}
	})

	// Make sure that calling Close() while REMOVE events are emitted doesn't race.
	t.Run("close while removing files", func(t *testing.T) {
		t.Parallel()
		tmp := t.TempDir()

		files := make([]string, 0, 200)
		for i := 0; i < 200; i++ {
			f := filepath.Join(tmp, fmt.Sprintf("file-%03d", i))
			touch(t, f, noWait)
			files = append(files, f)
		}

		w := newWatcher(t, tmp)

		startC, stopC, errC := make(chan struct{}), make(chan struct{}), make(chan error)
		go func() {
			for {
				select {
				case <-w.Errors:
				case <-w.Events:
				case <-stopC:
					return
				}
			}
		}()
		rmDone := make(chan struct{})
		go func() {
			<-startC
			for _, f := range files {
				rm(t, f, noWait)
			}
			rmDone <- struct{}{}
		}()
		go func() {
			<-startC
			errC <- w.Close()
		}()
		close(startC)
		defer close(stopC)
		if err := <-errC; err != nil {
			t.Fatal(err)
		}

		<-rmDone
	})

	// Make sure Close() doesn't race when called more than once; hard to write
	// a good reproducible test for this, but running it 150 times seems to
	// reproduce it in ~75% of cases and isn't too slow (~0.06s on my system).
	t.Run("double close", func(t *testing.T) {
		t.Parallel()

		for i := 0; i < 150; i++ {
			w, err := NewWatcher()
			if err != nil {
				if strings.Contains(err.Error(), "too many") { // syscall.EMFILE
					time.Sleep(100 * time.Millisecond)
					continue
				}
				t.Fatal(err)
			}
			go w.Close()
			go w.Close()
			go w.Close()
		}
	})
}

// TODO: should also check internal state is correct/cleaned up; e.g. no
//       left-over file descriptors or whatnot.
func TestRemove(t *testing.T) {
	t.Run("works", func(t *testing.T) {
		t.Parallel()

		tmp := t.TempDir()
		touch(t, tmp, "file")

		w := newCollector(t)
		w.collect(t)
		addWatch(t, w.w, tmp)
		if err := w.w.Remove(tmp); err != nil {
			t.Fatal(err)
		}

		time.Sleep(200 * time.Millisecond)
		cat(t, "data", tmp, "file")
		chmod(t, 0o700, tmp, "file")

		have := w.stop(t)
		if len(have) > 0 {
			t.Errorf("received events; expected none:\n%s", have)
		}
	})

	t.Run("remove same dir twice", func(t *testing.T) {
		tmp := t.TempDir()

		touch(t, tmp, "file")

		w := newWatcher(t)
		defer w.Close()

		addWatch(t, w, tmp)

		if err := w.Remove(tmp); err != nil {
			t.Fatal(err)
		}
		if err := w.Remove(tmp); err == nil {
			t.Fatal("no error")
		}
	})

	// Make sure that concurrent calls to Remove() don't race.
	t.Run("no race", func(t *testing.T) {
		t.Parallel()

		tmp := t.TempDir()
		touch(t, tmp, "file")

		for i := 0; i < 10; i++ {
			w := newWatcher(t)
			defer w.Close()
			addWatch(t, w, tmp)

			done := make(chan struct{})
			go func() {
				defer func() { done <- struct{}{} }()
				w.Remove(tmp)
			}()
			go func() {
				defer func() { done <- struct{}{} }()
				w.Remove(tmp)
			}()
			<-done
			<-done
			w.Close()
		}
	})
}<|MERGE_RESOLUTION|>--- conflicted
+++ resolved
@@ -1,14 +1,5 @@
-<<<<<<< HEAD
-// Copyright 2010 The Go Authors. All rights reserved.
-// Use of this source code is governed by a BSD-style
-// license that can be found in the LICENSE file.
-
 //go:build !plan9
 // +build !plan9
-=======
-//go:build !plan9 && !solaris
-// +build !plan9,!solaris
->>>>>>> a58e8681
 
 package fsnotify
 
@@ -320,38 +311,6 @@
 				t.Skip("behaviour is inconsistent on OpenBSD and NetBSD, and this test is flaky")
 			}
 
-<<<<<<< HEAD
-	time.Sleep(eventSeparator) // give system time to sync write change before delete
-
-	os.Remove(testFile)
-	time.Sleep(eventSeparator)
-	os.Remove(testFileAlreadyExists)
-
-	// We expect this event to be received almost immediately, but let's wait 500 ms to be sure
-	time.Sleep(waitForEvents)
-	cReceived := createReceived.value()
-	if cReceived != 1 {
-		t.Fatalf("incorrect number of create events received after 500 ms (%d vs %d)", cReceived, 1)
-	}
-	mReceived := modifyReceived.value()
-	if mReceived != 1 {
-		t.Fatalf("incorrect number of modify events received after 500 ms (%d vs %d)", mReceived, 1)
-	}
-	dReceived := deleteReceived.value()
-	if dReceived != 2 {
-		t.Fatalf("incorrect number of delete events received after 500 ms (%d vs %d)", dReceived, 2)
-	}
-
-	// Try closing the fsnotify instance
-	t.Log("calling Close()")
-	watcher.Close()
-	t.Log("waiting for the event channel to become closed...")
-	select {
-	case <-done:
-		t.Log("event channel closed")
-	case <-time.After(2 * time.Second):
-		t.Fatal("event stream was not closed after 2 seconds")
-=======
 			file := filepath.Join(tmp, "file")
 
 			touch(t, file)
@@ -382,7 +341,6 @@
 	for _, tt := range tests {
 		tt := tt
 		tt.run(t)
->>>>>>> a58e8681
 	}
 }
 
@@ -405,43 +363,6 @@
 		if atomic.LoadInt32(&done) == 0 {
 			t.Fatal("double Close() test failed: second Close() call didn't return")
 		}
-<<<<<<< HEAD
-		done <- true
-	}()
-
-	addWatch(t, watcher, testDir)
-
-	// Create sub-directory
-	if err := os.Mkdir(testSubDir, 0777); err != nil {
-		t.Fatalf("failed to create test sub-directory: %s", err)
-	}
-
-	// Create a file
-	var f *os.File
-	f, err := os.OpenFile(testFile1, os.O_WRONLY|os.O_CREATE, 0666)
-	if err != nil {
-		t.Fatalf("creating test file failed: %s", err)
-	}
-	f.Sync()
-	f.Close()
-
-	// Create a file (Should not see this! we are not watching subdir)
-	var fs *os.File
-	fs, err = os.OpenFile(testSubDirFile, os.O_WRONLY|os.O_CREATE, 0666)
-	if err != nil {
-		t.Fatalf("creating test file failed: %s", err)
-	}
-	fs.Sync()
-	fs.Close()
-
-	time.Sleep(eventSeparator)
-
-	// Make sure receive deletes for both file and sub-directory
-	os.RemoveAll(testSubDir)
-	time.Sleep(eventSeparator)
-	os.Remove(testFile1)
-=======
->>>>>>> a58e8681
 
 		if err := w.Add(t.TempDir()); err == nil {
 			t.Fatal("expected error on Watch() after Close(), got nil")
